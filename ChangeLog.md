1.0.0 [202x.xx.xx]
------------------

The first stable. It will be a product that I expect other people to use for
important projects, therefore backwards compatibility will be important. The
whole system needs extensive testing in real applications. Much of this will be
done in the development of the core libraries. We will also need to add
handling for several very different languages (proofs-of-concept).

 - [ ] semantic types - test in bioinformatics applications
 - [ ] manifold hooks - caching, documentation, logging, effects
 - [ ] logic engine (z3?) - from typechecking to architecture design and debugging
 - [ ] ecosystem (test suite, linter, package tools, vim plugin)
 - [ ] language support (Python3, R, C++, Java, Haskell, Scheme, Prolog)
 - [ ] well tested core libraries
 - [ ] Replace recursive data structures with recursion schemes

<<<<<<< HEAD
0.3x.0 [2022.xx.xx]
=======
0.3x.0 [2023.xx.xx]
>>>>>>> 4ab6f359
-------------------
 - [ ] typeclasses
 - [ ] algebraic types
 - [ ] pattern matching
 - [ ] constraint checking
 - [ ] effect checking
 - [ ] limited inference of concrete type from general type
 - [ ] lambdas
 - [ ] Rust support
 - [ ] Haddock documentation
 - [ ] Describe the core data structures and algorithms
 - [ ] Add `uninstall` function to uninstall a module
 - [ ] Clean up error handling (remove unused error types)
 - [ ] Move exports to the module definition (as in Haskell)
 - [ ] Add `*` wildcard to exports and imports
<<<<<<< HEAD
 - [ ] Add `import Foo hiding (...)` syntax
 - [ ] Haddock documentation
 - [ ] Describe the core data structures and algorithms

0.37.0 [2022.xx.xx]
 - [ ] Add complete constraint parsing (syntax, not semantics, for now)
 - [ ] Add algebraic types
 - [ ] Add pattern matching
 - [ ] Add effects
 - [ ] Add typeclasses
 - [ ] Clean up error handling (remove unused error types)

0.36.0 [2022.02.17]
-------------------

=======

0.37.0 [2022.12.11]
-------------------

 * Remove extra space printed at the end of R JSON
 * Clarify error message for missing exports
 * Clarify error message for missing concrete signature
 * Fix exponential time bug in parser
 * Allow prime characters in names after first position
 * Allow '.' to separate namespaces in imports/modules
 * Fix infinite loop bug when module name != import name

0.36.0 [2022.02.17]
-------------------

>>>>>>> 4ab6f359
 * Separate reals from integers
 * Remove global haskell extensions from package.yaml

0.35.0 [2021.10.24]
-------------------

Where scoping and a total architecture refactor

 * Fix handling for generic parameterized types
 * Improve whitespace handling
 * Statements are order invariant
 * Thread link from expression to source expression down to generators 
 * Typecheck over final abstract syntax trees rather than expressions
 * Separate general and concrete typechecking
 * Pretty instances for all data types
 * More testing
 * Agonized over deep and wide structures

0.34.0 [2021.03.05]
-------------------

 * Add handling for C++ float primitives
 * Let C++ programs be imported through a header and shared library
 * Remove semicolon requirement
 * Add hie.yaml for compatibility with hsl
 * Update dependency set to LTS-17.4
 * Add subparsers to CLI with pcapriotti/optparse-applicative 
 * Remove brace requirement for modules and `where` statements
 * Add `-o` option to compiler to specify output executable names
 * Acceptable syntax error messages

0.33.0 [2020.11.03]
-------------------

First hackage release

 * Haddock documentation
 * Update README
 * In help statements write universal, not concrete, types
 * Make default containers non-existential (probably a bad decision?)

0.32.0 [2020.11.01]
-------------------

 * Add record/table field access
 * Fix JSON handling in nexus
 * Fix nexus bug necessitated escaping quotations and braces
 * Print general types in nexus help
 * Resolve most GHC warnings

0.31.0 [2020.10.29]
-------------------

 * Fix anonymous records in C++
 * Distinguish 'record', 'object', and 'table'
 * Add object handling
 * Add table handling

0.30.0 [2020.10.23]
-------------------

 * Add `object` keyword for defining record types
 * Add full record serialization handling (C++, py, R)

0.29.0 [2020.10.21]
-------------------

 * Add AST directed (de)serialization framework
 * Add type constructors for parameterized types

0.28.0 [2020.10.12]
-------------------

 * Allow import/export of type aliases
 * Refactor with DAGs all through the parser and typechecker

0.27.0 [2020.10.04]
-------------------

 * Add systematic tests for data serialization
 * Fix bug in C++ serialization
 * Move to serialize to dedicated libraries that require no import

0.26.0 [2020.09.27]
-------------------

Add `type` keyword for defining type aliases

0.25.0 [2020.09.26]
-------------------

No explicit forall. Instead use Haskell convention of generics being lowercase
and non-generics being uppercase. 

 * no more explicit "forall"
 * generics are lowercase in type signatures
 * non-generic types are uppercase
 * normal functions are lowercase
 * class constructors are uppercase (though handling for this is not yet implemented)

0.24.0 [2020.09.22]
-------------------

Allow integration of many instances

0.23.0 [2020.05.14]

Bug fixes and code cleanup

Bug fixes / tests
 - [x] [x] github issue #7 - new Var=> typechecking rule
 - [x] [x] github issue #9 - rewire container type inference
 - [x] [x] github issue #10
 - [x] [x] github issue #11


0.22.0 [2020.04.28]
-------------------

Implement a schema-directed composable serialization system

Major changes
 * Fully composable serialization over containers and primitives
 * Improved C++ support of generic functions
 * Record support for R and Python3 (not C++ yet)
 * Refactor generator - replace old grammar system
 * Allow arguments to be passed to general functions
   (e.g., `foo x = [x]`, where no specific language is needed) 

Minor changes
 * change default python3 interpreter from "python" to "python3"
 * add default library and tmp paths to config handler
 * test composable serialization functions in all supported languages
 * allow wrapped comments in R

Testing - grammar directed testing
 * test record handling
 * remove and replace out-of-date golden tests
 * systematic argument handling tests
 * systematic manifold form tests
 * systematic interop testing

0.21.0 [2020.03.31]
-------------------

Major - add handling and test for many many corner cases
 * Allow export of data statements
 * Allow export of non-functions
 * Allow functions with containers at the root
 * Allow export of 0-argument functions 

Minor
 * proof-of-concept composable serialization functions in C++ (cppbase)
 * add python tests
 * make the test output look pretty (no weird whitespace)

0.20.0 [2020.03.23]
-------------------

 * Add composable default types

0.19.1 [2020.02.22]
-------------------

 * bug fixes

0.19.0 [2020.02.20]
-------------------

Major changes
 * Allow currying
 * Add realization optimizations
 * Refactor generator into series of clear transformations
 * Added handling for dealing with ambiguous ASTs

Minor bug fixes and updates
 * Prettier code generation for C++, Python and R
 * More detailed comments in generated code
 * Allow tags on parenthesized types
 * Fix bug in functions with multiple parameters 
 * Fix bug preventing loading of package metadata 

0.18.1 [2019.11.08]
-------------------

 * Fix travis
 * Use C++11 for C++ builds
 * Make .morloc/config optional
 * Fix bug in parsing unit type: `()`

0.18.0 [2019.11.04]
-------------------

 * Add bidirectional type system
 * Allow parameterized concrete types
 * Allow higher-order functions
 * Allow properties to contain multiple terms 
 * Add many tests
 * Add module system
 * Allow non-primitive types in lists, tuples, and records
 * Removed arq and SPARQL dependency (very fast compilation)

0.17.4 [2019.06.29]
-------------------

 * Add C and C++ handling
 * Define Ord intance for MTypeMeta
 * Allow pools to be called as executables
 * Add type handling to generators
 * Remove redundant SPARQL queries (better performance)
 * New RDF list semantics
 * Use strings to represent concrete types (e.g. "char\*")
 * Write pretty-printed diagnostic files to `$MORLOC_HOME/tmp` 
 * Handling for multiple concrete type signatures (e.g., definition of
   a function in multiple languages).
 * Handling for multiple abstract type signatures
 * Handling for multiple function declarations

0.17.3 [2019.06.14]
-------------------

 * Partial C support
   - execution of sourced functions
   - no composition
   - no foreign calls

 * Partial transition to typed generators
   - bound arguments are still not typed correctly

 * Use integer IDs to identify manifolds in pools and the nexus (can to make
   calls between them) instead of long, mangled names.

 * Replace string names of languages (e.g., "python") with a sum type.

0.17.2 [2019.05.05]
-------------------

  Pycon release

0.17.1 [2019.04.26]
-------------------

 * Fix output serialization in generate code
 * Fix module linking in generated code

0.17.0 [2019.04.16]
-------------------

 * Add morloc home
 * Load modules from `$MORLOCHOME/lib`
 * Create monad stack

0.16.2 [2018.03.05]
-------------------

 * Add Zenodo badge making the project citable
 * Move to `morloc-project/morloc` github repo

0.16.1 [2018.09.24]
-------------------

Minor release consisting of internal refactoring

 * Pruned unnecessary code
 * Pruned unnecessary imports
 * Compliance with stricter compile flags

0.16.0 [2018.09.14]
-------------------

 * Write RDF bools in lowercase ("true", rather than "True"), as per specs
 * Stricter node typing (replace ad hoc names with elements from an ADT)
 * Add very rudimentary typechecking
 * Remove SPARQL server dependency (now there's a sluggish Jena dependency)

0.15.1 [2018.09.10]
-------------------

 * Add error handling and reporting to pools
 * Add type signature comments to generated pools 
 * Richer internal data structures

0.15.0 [2018.09.05]
-------------------

 * Generalize code generators using grammar records
 * Add Python compatibility
 * Replace unit tests with golden tests
 * Use docopt and USAGE template for argument handling
 * Report number of arguments in nexus usage statements<|MERGE_RESOLUTION|>--- conflicted
+++ resolved
@@ -15,12 +15,9 @@
  - [ ] well tested core libraries
  - [ ] Replace recursive data structures with recursion schemes
 
-<<<<<<< HEAD
-0.3x.0 [2022.xx.xx]
-=======
 0.3x.0 [2023.xx.xx]
->>>>>>> 4ab6f359
--------------------
+-------------------
+
  - [ ] typeclasses
  - [ ] algebraic types
  - [ ] pattern matching
@@ -35,23 +32,9 @@
  - [ ] Clean up error handling (remove unused error types)
  - [ ] Move exports to the module definition (as in Haskell)
  - [ ] Add `*` wildcard to exports and imports
-<<<<<<< HEAD
  - [ ] Add `import Foo hiding (...)` syntax
  - [ ] Haddock documentation
  - [ ] Describe the core data structures and algorithms
-
-0.37.0 [2022.xx.xx]
- - [ ] Add complete constraint parsing (syntax, not semantics, for now)
- - [ ] Add algebraic types
- - [ ] Add pattern matching
- - [ ] Add effects
- - [ ] Add typeclasses
- - [ ] Clean up error handling (remove unused error types)
-
-0.36.0 [2022.02.17]
--------------------
-
-=======
 
 0.37.0 [2022.12.11]
 -------------------
@@ -67,7 +50,12 @@
 0.36.0 [2022.02.17]
 -------------------
 
->>>>>>> 4ab6f359
+ * Separate reals from integers
+ * Remove global haskell extensions from package.yaml
+
+0.36.0 [2022.02.17]
+-------------------
+
  * Separate reals from integers
  * Remove global haskell extensions from package.yaml
 
