<p align="center">
  <a href="https://github.com/morloc-project/morloc/actions/workflows/.test.yml">
    <img src="https://github.com/morloc-project/morloc/actions/workflows/.test.yml/badge.svg" alt="build status">
  </a>
  <a href="https://github.com/morloc-project/morloc/releases">
    <img src="https://img.shields.io/github/release/morloc-project/morloc.svg?label=current+release" alt="github release">
  </a>
  <a href="https://www.gnu.org/licenses/gpl-3.0">
    <img src="https://img.shields.io/badge/License-GPL%20v3-blue.svg" alt="license: GPL v3">
  </a>
</p>

<p align="center">
  <a href="https://morloc-project.github.io/docs">Manual</a> |
  <a href="https://discord.gg/dyhKd9sJfF">Discord</a> |
  <a href="https://www.zebulun-arendsee.com/images/morloc-paper-001.pdf">Paper Draft</a> |
  <a href="https://x.com/morlocproject">X</a> |
  <a href="https://bsky.app/profile/morloc-project.bsky.social">BlueSky</a> |
  <a href= "mailto:z@morloc.io">Email</a>
</p>



<div align="center">
<h1>Morloc</h1>
<h2>compose functions across languages under a common type system</h2>
</div>

**Why use Morloc?**

 * Universal function composition: Import functions from multiple languages and
   compose them together under a unified, strongly-typed functional framework.

 * Polyglot without boilerplate: Use the best language for each task—mix C,
   Python, R, etc.—with no manual bindings or interop code.

 * Seamless benchmarking and testing: Swap implementations and run the same
   benchmarks/tests across languages with consistent type signatures and data
   representation.

<<<<<<< HEAD
```bash
$ podman pull ghcr.io/morloc-project/morloc/morloc-full:0.54.0
```

The `v0.54.0` may be replaced with the desired `morloc` version.

Now you can enter a shell with a full working installation of `morloc`:

```bash
$ podman run --shm-size=4g -v $HOME:$HOME -w $PWD -e HOME=$HOME -it ghcr.io/morloc-project/morloc/morloc-full:0.54.0 /bin/bash
```

The `--shm-size=4g` option sets the shared memory space to 4GB. `morloc` uses
shared memory for communication between languages, but containers often limit
the shared memory space to 64MB by default.

Alternatively, you can set up a script to run commands in a `morloc` environment:

```bash
podman run --rm \
           --shm-size=4g \
           -e HOME=$HOME \
           -v $HOME/.morloc:$HOME/.morloc \
           -v $PWD:$HOME \
           -w $HOME \
           ghcr.io/morloc-project/morloc/morloc-full:0.54.0 "$@"
```

Name this script `menv`, for "morloc environment", make it executable, and place
it in your PATH. The script will mount your current working directory and your
`morloc` home directory, allowing you to run commands in a morloc-compatible
environment.

You can can run commands like so:

```
$ menv morloc --version      # get the current morloc version
$ menv morloc -h             # list morloc commands
$ menv morloc init -f        # setup the morloc environment
$ menv morloc install types  # install a morloc module
$ menv morloc make foo.loc   # compile a local morloc module
```

The generated executables may not work on your system since they were compiled
inside the container, but you can run them also in the `morloc` environment:

```
$ menv ./nexus foo 1 2 3
```

More advanced solutions with richer dependency handling will be introduced in
the future, but for now this allows easy experimentation with the language in a
safe(ish) sandbox.

## Installing from source

Unless you are hacking on the compiler itself, I don't recommend building from
source. Doing so will require a working Haskell environment. Running examples
may also require installing Python, R, and suitable C++ compilers. If you still
want to build from source, I recommend you read the `morloc` Dockerfile's in the
`container` folder. They contain instructions that will at point you in the
right direction.

## Installing `morloc` modules

`morloc` modules can be installed from the `morloc`
[library](https://github.com/morloclib) with the commands such as:

```sh
morloc install types
morloc install conventions
morloc install base
morloc install cppbase
morloc install pybase
morloc install rbase
morloc install math
```

The `morloc install` commands will install the modules in the
`$HOME/.morloc/lib` folder.

`morloc install conventions` can be used to install the `conventions` module,
which is a dependency for most programs importing modules.

Last of all, if you are working in vim, you can install `morloc` syntax
highlighting as follows:

``` sh
mkdir -p ~/.vim/syntax/
mkdir -p ~/.vim/ftdetect/
cp vim-syntax/loc.vim ~/.vim/syntax/
echo 'au BufRead,BufNewFile *.loc set filetype=loc' > ~/.vim/ftdetect/loc.vim
```

## Getting Started

```
module hw (hello)

hello = "Hello World"
```

We create a module named `hw` and export the `hello` term.

Paste this into a file (e.g. "hello.loc") and then it can be imported by other
`morloc` modules or directly compiled into a program where every exported term
is a subcommand.

```
morloc make -o nexus hello.loc
```
=======
 * Design universal libraries: Build abstract, type-driven libraries and
   populate them with foreign language implementations, enabling rigorous code
   organization and reuse.
>>>>>>> 01441eae

 * Smarter workflows: Replace brittle file-based pipelines (e.g., in
   bioinformatics) with modular pure functions and structured data, for faster
   and more maintainable workflows.


Below is a simple example, for installation details and more examples, see the
[Manual]("https://morloc-project.github.io/docs").

A Morloc module can import functions from foreign languages, assign them general
types, and compose new functions:


```morloc
-- Morloc code, in "main.loc"
module m (sumOfSums)

import types

source Py from "foo.py" ("pmap")
pmap a b :: (a -> b) -> [a] -> [b] 

source Cpp from "foo.hpp" ("sum")
sum :: [Int] -> Int

--' Sum a list of lists of numbers
sumOfSums = sum . pmap sum 
```

The imported code is is natural code with no Morloc-specific dependencies.

Below is the C++ code that defines `sum` as a function of a standard C++ vector
of `int`s that returns an `int`:

```C++
// C++ code, in "foo.hpp"

#pragma once

#include <vector>
#include <numeric>

int sum(std::vector<int> xs) {
    return std::accumulate(
       xs.begin(), xs.end(), 0);
}
```

Below is Python code that defines a parallel map function:

```python
# Python code, in "foo.py"

import multiprocessing as mp

# Parallel map function
def pmap(f, xs):
    with mp.Pool() as pool:
        results = pool.map(f, xs)
    return results
```

This program can be compiled and run as below:

```
$ menv morloc make main.loc

$ menv ./nexus -h
Usage: ./nexus [OPTION]... COMMAND [ARG]...

Nexus Options:
 -h, --help            Print this help message
 -o, --output-file     Print to this file instead of STDOUT
 -f, --output-format   Output format [json|mpk|voidstar]

Exported Commands:
  sumOfSums   Sum a list of lists of numbers
                param 1: [[Int]]
                return: Int

$ menv ./nexus sumOfSums [[1,2,3],[4]]
10
```<|MERGE_RESOLUTION|>--- conflicted
+++ resolved
@@ -38,123 +38,9 @@
    benchmarks/tests across languages with consistent type signatures and data
    representation.
 
-<<<<<<< HEAD
-```bash
-$ podman pull ghcr.io/morloc-project/morloc/morloc-full:0.54.0
-```
-
-The `v0.54.0` may be replaced with the desired `morloc` version.
-
-Now you can enter a shell with a full working installation of `morloc`:
-
-```bash
-$ podman run --shm-size=4g -v $HOME:$HOME -w $PWD -e HOME=$HOME -it ghcr.io/morloc-project/morloc/morloc-full:0.54.0 /bin/bash
-```
-
-The `--shm-size=4g` option sets the shared memory space to 4GB. `morloc` uses
-shared memory for communication between languages, but containers often limit
-the shared memory space to 64MB by default.
-
-Alternatively, you can set up a script to run commands in a `morloc` environment:
-
-```bash
-podman run --rm \
-           --shm-size=4g \
-           -e HOME=$HOME \
-           -v $HOME/.morloc:$HOME/.morloc \
-           -v $PWD:$HOME \
-           -w $HOME \
-           ghcr.io/morloc-project/morloc/morloc-full:0.54.0 "$@"
-```
-
-Name this script `menv`, for "morloc environment", make it executable, and place
-it in your PATH. The script will mount your current working directory and your
-`morloc` home directory, allowing you to run commands in a morloc-compatible
-environment.
-
-You can can run commands like so:
-
-```
-$ menv morloc --version      # get the current morloc version
-$ menv morloc -h             # list morloc commands
-$ menv morloc init -f        # setup the morloc environment
-$ menv morloc install types  # install a morloc module
-$ menv morloc make foo.loc   # compile a local morloc module
-```
-
-The generated executables may not work on your system since they were compiled
-inside the container, but you can run them also in the `morloc` environment:
-
-```
-$ menv ./nexus foo 1 2 3
-```
-
-More advanced solutions with richer dependency handling will be introduced in
-the future, but for now this allows easy experimentation with the language in a
-safe(ish) sandbox.
-
-## Installing from source
-
-Unless you are hacking on the compiler itself, I don't recommend building from
-source. Doing so will require a working Haskell environment. Running examples
-may also require installing Python, R, and suitable C++ compilers. If you still
-want to build from source, I recommend you read the `morloc` Dockerfile's in the
-`container` folder. They contain instructions that will at point you in the
-right direction.
-
-## Installing `morloc` modules
-
-`morloc` modules can be installed from the `morloc`
-[library](https://github.com/morloclib) with the commands such as:
-
-```sh
-morloc install types
-morloc install conventions
-morloc install base
-morloc install cppbase
-morloc install pybase
-morloc install rbase
-morloc install math
-```
-
-The `morloc install` commands will install the modules in the
-`$HOME/.morloc/lib` folder.
-
-`morloc install conventions` can be used to install the `conventions` module,
-which is a dependency for most programs importing modules.
-
-Last of all, if you are working in vim, you can install `morloc` syntax
-highlighting as follows:
-
-``` sh
-mkdir -p ~/.vim/syntax/
-mkdir -p ~/.vim/ftdetect/
-cp vim-syntax/loc.vim ~/.vim/syntax/
-echo 'au BufRead,BufNewFile *.loc set filetype=loc' > ~/.vim/ftdetect/loc.vim
-```
-
-## Getting Started
-
-```
-module hw (hello)
-
-hello = "Hello World"
-```
-
-We create a module named `hw` and export the `hello` term.
-
-Paste this into a file (e.g. "hello.loc") and then it can be imported by other
-`morloc` modules or directly compiled into a program where every exported term
-is a subcommand.
-
-```
-morloc make -o nexus hello.loc
-```
-=======
  * Design universal libraries: Build abstract, type-driven libraries and
    populate them with foreign language implementations, enabling rigorous code
    organization and reuse.
->>>>>>> 01441eae
 
  * Smarter workflows: Replace brittle file-based pipelines (e.g., in
    bioinformatics) with modular pure functions and structured data, for faster
