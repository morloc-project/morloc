--- conflicted
+++ resolved
@@ -4,26 +4,6 @@
 
 morloc make foo.loc
 
-<<<<<<< HEAD
-# # warmup
-# hyperfine \
-#   -w 10 \
-#   -L test pTenBaseline,rTenBaseline,cTenBaseline \
-#   "./nexus.py {test}"
-#
-# hyperfine \
-#   -w 5 \
-#   -L test cZeroBaseline,pZeroBaseline,pZeroFromForeign,pZeroToForeign,rZeroBaseline,rZeroFromForeign,rZeroToForeign,cTenBaseline,pTenBaseline,pTenFromForeign,pTenToForeign,rTenBaseline,rTenFromForeign,rTenToForeign,rMarginalCost1,rMarginalCost2,rMarginalCost3,rMarginalCost4,pMarginalCost1,pMarginalCost2,pMarginalCost3,pMarginalCost4 \
-#   --export-markdown stats.markdown \
-#   --export-csv stats.csv \
-#   "./nexus.py {test}"
-#
-# hyperfine -w 5 -L test memtest "./nexus.py {test} medium-list.json"
-#
-# hyperfine -w 5 -L test mapManyPCP,mapManyPCR "./nexus.py {test} 5 long-list.json"
-
-hyperfine -w 5 -L test mapManyPCR "./nexus.py {test} 5 long-list.json"
-=======
 # warmup
 hyperfine \
   -w 10 \
@@ -39,5 +19,4 @@
 
 hyperfine -w 5 -L test memtest "./nexus {test} medium-list.json"
 
-hyperfine -w 5 -L test mapManyPCP,mapManyPCR "./nexus {test} 5 long-list.json"
->>>>>>> 39e44004
+hyperfine -w 5 -L test mapManyPCP,mapManyPCR "./nexus {test} 5 long-list.json"