--- conflicted
+++ resolved
@@ -127,37 +127,25 @@
             break;
         case MORLOC_STRING: {
             Array* str_array = (Array*)data;
-<<<<<<< HEAD
+            absptr_t tmp_ptr = PyTRY(rel2abs, str_array->data);
             if (schema->hint != NULL && strcmp(schema->hint, "bytes") == 0) {
                 // load binary data as a python bytes object
-                obj = PyBytes_FromStringAndSize(rel2abs(str_array->data), str_array->size);
+                obj = PyBytes_FromStringAndSize(tmp_ptr, str_array->size);
                 if (!obj) {
-                    fprintf(stderr, "Failed to create bytes object from voidstar\n");
-                    PyErr_SetString(PyExc_TypeError, "Failed to parse data as bytes");
-                    goto error;
+                    PyRAISE("Failed to parse data as bytes");
                 }
             } else if(schema->hint != NULL && strcmp(schema->hint, "bytearray") == 0){ 
                 // load binary data as a python bytearray object
-                obj = PyByteArray_FromStringAndSize(rel2abs(str_array->data), str_array->size);
+                obj = PyByteArray_FromStringAndSize(tmp_ptr, str_array->size);
                 if (!obj) {
-                    fprintf(stderr, "Failed to create bytearray object from voidstar\n");
-                    PyErr_SetString(PyExc_TypeError, "Failed to parse data as bytearray");
-                    goto error;
+                    PyRAISE("Failed to parse data as bytearray");
                 }
             } else {
                 // otherwise, load this as a str type
-                obj = PyUnicode_FromStringAndSize(rel2abs(str_array->data), str_array->size);
+                obj = PyUnicode_FromStringAndSize(tmp_ptr, str_array->size);
                 if (!obj) {
-                    fprintf(stderr, "Failed to extract string from voidstar\n");
-                    PyErr_SetString(PyExc_TypeError, "Failed to parse data as string");
-                    goto error;
-                }
-=======
-            absptr_t tmp_ptr = PyTRY(rel2abs, str_array->data);
-            obj = PyUnicode_FromStringAndSize(tmp_ptr, str_array->size);
-            if (!obj) {
-                PyRAISE("Failed to extract string from voidstar")
->>>>>>> 39e44004
+                    PyRAISE("Failed to parse data as string");
+                }
             }
             break;
         }
@@ -202,7 +190,7 @@
 
             } else if (schema->hint != NULL && strcmp(schema->hint, "bytearray") == 0) {
                 // Create a Python bytearray object
-                void* absptr = rel2abs(array->data);
+                absptr_t absptr = PyTRY(rel2abs, array->data);
                 obj = PyByteArray_FromStringAndSize((const char*)absptr, array->size);
                 if (!obj) {
                     PyErr_SetString(PyExc_TypeError, "Failed to create bytearray");
@@ -333,25 +321,15 @@
             return schema->width;
         case MORLOC_STRING:
         case MORLOC_ARRAY:
-<<<<<<< HEAD
             if (schema->type == MORLOC_STRING && !(PyUnicode_Check(obj) || PyBytes_Check(obj) || PyByteArray_Check(obj) )) {
-                PyErr_Format(PyExc_TypeError, "Expected str or bytes for MORLOC_STRING, but got %s", Py_TYPE(obj)->tp_name);
-                goto error;
+                PyRAISE("Expected str or bytes for MORLOC_STRING, but got %s", Py_TYPE(obj)->tp_name);
             }
             if (schema->type == MORLOC_ARRAY && !(PyList_Check(obj) || PyBytes_Check(obj) || PyByteArray_Check(obj) || PyObject_HasAttrString(obj, "__array_interface__"))) {
-                PyErr_Format(PyExc_TypeError, "Expected list, bytes, bytearray, or numpy array for MORLOC_ARRAY, but got %s", Py_TYPE(obj)->tp_name);
-                goto error;
-=======
-            if (schema->type == MORLOC_STRING && !(PyUnicode_Check(obj) || PyBytes_Check(obj))) {
-                PyRAISE("Expected str or bytes for MORLOC_STRING, but got %s", Py_TYPE(obj)->tp_name);
-            }
-            if (schema->type == MORLOC_ARRAY && !(PyList_Check(obj) || PyBytes_Check(obj) || PyObject_HasAttrString(obj, "__array_interface__"))) {
-                PyRAISE("Expected list for MORLOC_ARRAY, but got %s", Py_TYPE(obj)->tp_name);
->>>>>>> 39e44004
+                PyRAISE("Expected list, bytes, bytearray, or numpy array for MORLOC_ARRAY, but got %s", Py_TYPE(obj)->tp_name);
             }
         
             {
-                size_t required_size = 0;
+                ssize_t required_size = 0;
 
                 if (PyList_Check(obj)) {
                     Py_ssize_t list_size = PyList_Size(obj);
@@ -391,9 +369,9 @@
                     }
                     required_size += total_elements * PyArray_ITEMSIZE(arr);
                 } else if (PyBytes_Check(obj)) {
-                    required_size += (size_t)PyBytes_GET_SIZE(obj);
+                    required_size += (ssize_t)PyBytes_GET_SIZE(obj);
                 } else if (PyByteArray_Check(obj)) {
-                    required_size += (size_t)PyByteArray_GET_SIZE(obj);
+                    required_size += (ssize_t)PyByteArray_GET_SIZE(obj);
                 } else if (PyUnicode_Check(obj)) {
                     PyUnicode_AsUTF8AndSize(obj, &required_size);
                 } else {
@@ -525,38 +503,16 @@
 
         case MORLOC_STRING:
         case MORLOC_ARRAY:
-<<<<<<< HEAD
             if (schema->type == MORLOC_STRING && !(PyUnicode_Check(obj) || PyBytes_Check(obj)  || PyByteArray_Check(obj))) {
-                PyErr_Format(PyExc_TypeError, "Expected str or bytes for MORLOC_STRING, but got %s", Py_TYPE(obj)->tp_name);
-                goto error;
+                PyRAISE("Expected str or bytes for MORLOC_STRING, but got %s", Py_TYPE(obj)->tp_name);
             }
     
             if (schema->type == MORLOC_ARRAY && !(PyList_Check(obj) || PyBytes_Check(obj) || PyByteArray_Check(obj) || PyObject_HasAttrString(obj, "__array_interface__"))) { 
-                PyErr_Format(PyExc_TypeError, "Expected list, bytes, bytearray, or numpy array for MORLOC_ARRAY, but got %s", Py_TYPE(obj)->tp_name);
-                goto error;
-=======
-            if (schema->type == MORLOC_STRING && !(PyUnicode_Check(obj) || PyBytes_Check(obj))) {
-                PyRAISE("Expected str or bytes for MORLOC_STRING, but got %s", Py_TYPE(obj)->tp_name);
-            }
-
-            if (schema->type == MORLOC_ARRAY && !(PyList_Check(obj) || PyBytes_Check(obj) || PyObject_HasAttrString(obj, "__array_interface__"))) {
-                PyRAISE("Expected list for MORLOC_ARRAY, but got %s", Py_TYPE(obj)->tp_name);
->>>>>>> 39e44004
+                PyRAISE("Expected list, bytes, bytearray, or numpy array for MORLOC_ARRAY, but got %s", Py_TYPE(obj)->tp_name);
             }
     
             {
                 Py_ssize_t size;
-<<<<<<< HEAD
-                char* data = NULL; // Initialize data to NULL
-    
-                if (PyList_Check(obj)) {
-                    size = PyList_Size(obj);
-                } else if (PyBytes_Check(obj)) {
-                    PyBytes_AsStringAndSize(obj, &data, &size);
-                } else if (PyByteArray_Check(obj)) {
-                    data = PyByteArray_AS_STRING(obj);
-                    size = PyByteArray_GET_SIZE(obj);
-=======
 
                 // "bytes" type is mutable, so it exposes a non-const pointer 
                 char* mutable_data = NULL;
@@ -569,19 +525,16 @@
                 } else if (PyBytes_Check(obj)) {
                     // This needs non-const data
                     PyBytes_AsStringAndSize(obj, &mutable_data, &size);
->>>>>>> 39e44004
+                } else if (PyByteArray_Check(obj)) {
+                    mutable_data = PyByteArray_AS_STRING(obj);
+                    size = PyByteArray_GET_SIZE(obj);
                 } else if (schema->type == MORLOC_ARRAY && PyObject_HasAttrString(obj, "__array_interface__")) { // check if it is a numpy array
                     import_numpy();
                     PyArrayObject* arr = (PyArrayObject*)obj;
                     size = PyArray_SIZE(arr);
-<<<<<<< HEAD
-                    data = (char*)PyArray_DATA(arr); // Get the data pointer
-    
-=======
                     // This needs const data
                     immutable_data = PyArray_DATA(arr); // Get the data pointer
 
->>>>>>> 39e44004
                     // Verify that the array is contiguous
                     if (!PyArray_ISCONTIGUOUS(arr)) {
                         PyRAISE("NumPy array must be contiguous");
@@ -592,13 +545,8 @@
     
                 Array* result = (Array*)dest;
                 result->size = (size_t)size;
-<<<<<<< HEAD
-                result->data = abs2rel(*cursor);
-    
-=======
                 result->data = PyTRY(abs2rel, *cursor);
 
->>>>>>> 39e44004
                 if (PyList_Check(obj)) {
                     // Fixed size width of each element (variable size data will
                     // be written to the cursor location)
@@ -607,43 +555,26 @@
                     // Move the cursor to the location immediately after the
                     // fixed sized elements
                     *cursor = (void*)(*(char**)cursor + size * width);
-<<<<<<< HEAD
-    
-                    char* start = (char*)rel2abs(result->data);
-=======
 
                     char* start = (char*) PyTRY(rel2abs, result->data);
->>>>>>> 39e44004
                     Schema* element_schema = schema->parameters[0];
                     for (Py_ssize_t i = 0; i < size; i++) {
                         PyObject* item = PyList_GetItem(obj, i);
                         to_voidstar_r(start + width * i, cursor, element_schema, item);
                     }
-<<<<<<< HEAD
+
                 } else if (PyBytes_Check(obj) || PyByteArray_Check(obj)){
-                    memcpy(rel2abs(result->data), data, size);
-    
-=======
-                } else if (PyBytes_Check(obj)){
                     absptr_t tmp_ptr = PyTRY(rel2abs, result->data);
                     memcpy(tmp_ptr, mutable_data, size);
-
->>>>>>> 39e44004
                     // move cursor to the location after the copied data
                     *cursor = (void*)(*(char**)cursor + size);
                 }
                 else{
                     size_t width = schema->parameters[0]->width;
-<<<<<<< HEAD
-    
-                    memcpy(rel2abs(result->data), data, size * width);
-    
-=======
 
                     absptr_t tmp_ptr = PyTRY(rel2abs, result->data);
                     memcpy(tmp_ptr, immutable_data, size * width);
 
->>>>>>> 39e44004
                     // Move the cursor to the location immediately after the
                     // fixed sized elements
                     *cursor = (void*)(*(char**)cursor + size * width);
