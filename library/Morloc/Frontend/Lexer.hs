{-# LANGUAGE OverloadedStrings #-}

{-|
Module      : Morloc.Frontend.Lexer
Description : Lexing functions used in the parser Morloc
Copyright   : (c) Zebulun Arendsee, 2021
License     : GPL-3
Maintainer  : zbwrnz@gmail.com
Stability   : experimental
-}

module Morloc.Frontend.Lexer
  ( Parser
  , ParserState(..)
  , align
  , alignInset
  , angles
  , appendGenerics
  , braces
  , brackets
  , comments
  , emptyState
  , lexeme
  , many1
  , sepBy2
  , freename
  , tvar
  , newvar
  , number
  , op
  , parens
  , reserved
  , reservedWords
  , resetGenerics
  , sc
  , setLang
  , setMinPos
  , stringLiteral
  , surround
  , symbol
  , pLang
  , tag
  , exprId
  , exprI
  ) where

import Data.Void (Void)
import Morloc.Frontend.Namespace
import Text.Megaparsec
import Text.Megaparsec.Char hiding (eol)
import qualified Control.Monad.State as CMS
import qualified Data.Scientific as DS
import qualified Data.Set as Set
import qualified Morloc.Data.Text as MT
import qualified Text.Megaparsec.Char.Lexer as L
import qualified Morloc.Language as ML

type Parser a = CMS.StateT ParserState (Parsec Void MT.Text) a

data ParserState = ParserState {
    stateLang :: Maybe Lang
  , stateModulePath :: Maybe Path
  , stateVarIndex :: Int
  , stateExpIndex :: Int
  , stateGenerics :: [TVar] -- store the observed generic variables in the current type
                            -- you should reset the field before parsing a new type 
  , stateMinPos :: Pos
  , stateAccepting :: Bool
} deriving(Show)

emptyState :: ParserState
emptyState = ParserState {
    stateLang = Nothing
  , stateModulePath = Nothing
  , stateVarIndex = 1
  , stateExpIndex = 1
  , stateGenerics = []
  , stateMinPos = mkPos 1
  , stateAccepting = False
}

tvar :: MT.Text -> Parser TVar
tvar v = do
  lang <- CMS.gets stateLang
  return $ TV lang v

newvar :: Maybe Lang -> Parser TVar
newvar lang = do
  s <- CMS.get
  let i = stateVarIndex s 
  CMS.put (s {stateVarIndex = i + 1}) 
  return (TV lang ("p" <> MT.show' i))

exprId :: Parser Int
exprId = do
  s <- CMS.get
  let i = stateExpIndex s
  CMS.put $ s { stateExpIndex = i + 1 }
  return i

exprI :: Expr -> Parser ExprI
exprI e = ExprI <$> exprId <*> pure e

setLang :: Maybe Lang -> Parser ()
setLang lang = do
  s <- CMS.get
  CMS.put (s { stateLang = lang })


setMinPos :: Parser ()
setMinPos = do
  s <- CMS.get
  level <- L.indentLevel
  CMS.put (s { stateMinPos = level })

-- | Require elements all start on the same line as the first element. At least
-- one expression must match.
align :: Parser a -> Parser [a] 
align p = do
  s <- CMS.get
  let minPos0 = stateMinPos s 
      accept0 = stateAccepting s
  curPos <- L.indentLevel
  xs <- many1 (resetPos curPos True >> p)
  -- put everything back the way it was
  resetPos minPos0 accept0
  return xs
  where
    resetPos :: Pos -> Bool -> Parser ()
    resetPos i r = do
      s' <- CMS.get
      CMS.put (s' {stateMinPos = i, stateAccepting = r})

alignInset :: Parser a -> Parser [a]
alignInset p = isInset >> align p

isInset :: Parser ()
isInset = do
  minPos <- CMS.gets stateMinPos
  curPos <- L.indentLevel
  if curPos <= minPos
    then
      L.incorrectIndent GT minPos curPos
    else
      return ()

sc = L.space space1 comments empty

symbol = lexeme . L.symbol sc

lexemeBase :: Parser a -> Parser a
lexemeBase = L.lexeme sc

lexeme :: Parser a -> Parser a
lexeme p = do
  minPos <- CMS.gets stateMinPos
  accepting <- CMS.gets stateAccepting
  s <- CMS.get
  curPos <- L.indentLevel
  if accepting
    then
      if curPos == minPos
        then
          CMS.put (s { stateAccepting = False }) >> lexemeBase p
        else
          L.incorrectIndent EQ minPos curPos
    else
      if minPos < curPos
        then
          lexemeBase p
        else 
          L.incorrectIndent LT minPos curPos


resetGenerics :: Parser ()
resetGenerics = do
  s <- CMS.get
  CMS.put (s { stateGenerics = [] })

appendGenerics :: TVar -> Parser ()
appendGenerics v = do
  s <- CMS.get
  let gs = stateGenerics s
      gs' = if isGeneric v then v : gs else gs
  CMS.put (s {stateGenerics = gs'})

many1 :: Parser a -> Parser [a]
many1 p = do
  x <- p
  xs <- many p
  return (x : xs)

sepBy2 :: Parser a -> Parser s -> Parser [a]
sepBy2 p s = do
  x <- p
  _ <- s
  xs <- sepBy1 p s
  return (x:xs)
  

comments :: Parser ()
comments =  L.skipLineComment "--"
        <|> L.skipBlockCommentNested "{-" "-}"
        <?> "comment"

data Sign = Pos | Neg

number :: Parser (Either Integer DS.Scientific)
<<<<<<< HEAD
number = lexeme $ number_

number_ :: Parser (Either Integer DS.Scientific)
number_ = do
  x  <- try (fmap (Right . DS.fromFloatDigits) (L.signed sc L.float)) <|> (fmap Left (L.signed sc L.decimal))
=======
number = lexeme number_

number_ :: Parser (Either Integer DS.Scientific)
number_ = do
  x  <- try (fmap (Right . DS.fromFloatDigits) (L.signed sc L.float)) <|> fmap Left (L.signed sc L.decimal)
>>>>>>> 4ab6f359
  e <- optional _exp
  return $ case (x, e) of
    (Left i,  Nothing) -> Left i
    (Right f, Nothing) -> Right f
    -- anything in scientific notation is cast as a real
    (Left i,  Just (Neg, expval)) -> Right  $ DS.scientific i ((-1) * expval)
    (Left i,  Just (Pos, expval)) -> Right $ DS.scientific i expval
    (Right f, Just (Pos, expval)) -> Right $ f * (10 ^^ expval)
    (Right f, Just (Neg, expval)) -> Right $ f * (10 ^^ (-1 * expval))
  where

  _exp :: Parser (Sign, Int)
  _exp = do
<<<<<<< HEAD
    _ <- (char 'e')
=======
    _ <- char 'e'
>>>>>>> 4ab6f359
    expsign <- _sign
    expval <- L.decimal
    return (expsign, expval)

  _sign :: Parser Sign
  _sign = do
    sign <- optional (char '-' <|> char '+')
    case sign of
      (Just '-') -> return Neg
      _ -> return Pos

surround :: Parser l -> Parser r -> Parser a -> Parser a
surround l r v = do
  l
  v' <- v
  r
  return v'

brackets :: Parser a -> Parser a
brackets = surround (symbol "[") (symbol "]")

parens :: Parser a -> Parser a
parens = surround (symbol "(") (symbol ")")

braces :: Parser a -> Parser a
braces = surround (symbol "{") (symbol "}")

angles :: Parser a -> Parser a
angles = surround (symbol "<") (symbol ">")

reservedWords :: [MT.Text]
reservedWords =
  [ "module"
  , "source"
  , "from"
  , "where"
  , "import"
  , "export"
  , "as"
  , "True"
  , "False"
  , "type"
  ]

operatorChars :: String
operatorChars = ":!$%&*+./<=>?@\\^|-~#"

op :: MT.Text -> Parser MT.Text
op o = (lexeme . try) (symbol o <* notFollowedBy (oneOf operatorChars))

reserved :: MT.Text -> Parser MT.Text
reserved w = try (symbol w)

stringLiteral :: Parser MT.Text
stringLiteral = lexeme $ do
  _ <- char '\"'
  s <- many (noneOf ['"'])
  _ <- char '\"'
  return $ MT.pack s

freename :: Parser MT.Text
freename = (lexeme . try) (p >>= check)
  where
    p = fmap MT.pack $ (:) <$> letterChar <*> many (alphaNumChar <|> char '_' <|> char '\'')
    check x =
      if elem x reservedWords
        then failure Nothing Set.empty -- TODO: error message
        else return x

-- | match the name of a supported language
pLang :: Parser Lang
pLang = do
  langStr <- freename
  case ML.readLangName langStr of
    (Just lang) -> return lang
    Nothing -> fancyFailure . Set.singleton . ErrorFail
      $ "Langage '" <> MT.unpack langStr <> "' is not supported"

-- | match an optional tag that precedes some construction
tag :: Parser a -> Parser (Maybe MT.Text)
tag p = optional (try tag')
  where
    tag' = do
      l <- freename
      _ <- op ":"
      _ <- lookAhead p
      return l<|MERGE_RESOLUTION|>--- conflicted
+++ resolved
@@ -206,19 +206,11 @@
 data Sign = Pos | Neg
 
 number :: Parser (Either Integer DS.Scientific)
-<<<<<<< HEAD
 number = lexeme $ number_
 
 number_ :: Parser (Either Integer DS.Scientific)
 number_ = do
   x  <- try (fmap (Right . DS.fromFloatDigits) (L.signed sc L.float)) <|> (fmap Left (L.signed sc L.decimal))
-=======
-number = lexeme number_
-
-number_ :: Parser (Either Integer DS.Scientific)
-number_ = do
-  x  <- try (fmap (Right . DS.fromFloatDigits) (L.signed sc L.float)) <|> fmap Left (L.signed sc L.decimal)
->>>>>>> 4ab6f359
   e <- optional _exp
   return $ case (x, e) of
     (Left i,  Nothing) -> Left i
@@ -232,11 +224,7 @@
 
   _exp :: Parser (Sign, Int)
   _exp = do
-<<<<<<< HEAD
-    _ <- (char 'e')
-=======
     _ <- char 'e'
->>>>>>> 4ab6f359
     expsign <- _sign
     expval <- L.decimal
     return (expsign, expval)
