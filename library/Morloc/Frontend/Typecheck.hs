{-# LANGUAGE OverloadedStrings #-}

{-|
Module      : Morloc.Frontend.Typecheck
Description : Core inference module
Copyright   : (c) Zebulun Arendsee, 2021
License     : GPL-3
Maintainer  : zbwrnz@gmail.com
Stability   : experimental
-}
module Morloc.Frontend.Typecheck (typecheck, resolveTypes) where

import Morloc.Frontend.Namespace
import Morloc.Typecheck.Internal
import Morloc.Pretty
import Morloc.Data.Doc
import qualified Morloc.Frontend.Lang.DefaultTypes as MLD
import qualified Morloc.Data.GMap as GMap
import qualified Morloc.Monad as MM

import qualified Control.Monad.State as CMS
import qualified Data.Map as Map
import Data.Bifunctor (first)

-- | Each SAnno object in the input list represents one exported function.
-- Modules, scopes, imports and and everything else are abstracted away,
-- wrapped into GMeta or stored in the Stack state.
--
-- Check the general types, do nothing to the concrete types which may only be
-- solved after segregation. Later the concrete types will need to be checked
-- for type consistency, correctness of packers, inferences of packers (both
-- for serialization and for casting).
typecheck
  :: [SAnno Int Many Int]
  -> MorlocMonad [SAnno (Indexed TypeU) Many Int]
typecheck = mapM run where
    run :: SAnno Int Many Int -> MorlocMonad (SAnno (Indexed TypeU) Many Int)
    run e0 = do
      -- standardize names for lambda bound variables (e.g., x0, x1 ...)
      let g0 = Gamma {gammaCounter = 0, gammaContext = []}
          ((_, g1), e1) = renameSAnno (Map.empty, g0) e0
      (g2, _, e2) <- synthG' g1 e1
      say "-------- leaving frontend typechecker ------------------"
      say "g2:"
      seeGamma g2
      say "e2:"
      peakGen e2
      say "========================================================"
      return (applyGen g2 e2)

resolveTypes :: SAnno (Indexed TypeU) Many Int -> SAnno (Indexed Type) Many Int
resolveTypes (SAnno (Many es) (Idx i t))
  = SAnno (Many (map (first f) es)) (Idx i (typeOf t)) where
  f :: SExpr (Indexed TypeU) Many Int -> SExpr (Indexed Type) Many Int
  f (AccS x k) = AccS (resolveTypes x) k
  f (AppS x xs) = AppS (resolveTypes x) (map resolveTypes xs) 
  f (LamS vs x) = LamS vs (resolveTypes x)
  f (LstS xs) = LstS (map resolveTypes xs)
  f (TupS xs) = TupS (map resolveTypes xs)
  f (NamS rs) = NamS (zip (map fst rs) (map (resolveTypes . snd) rs))
  f (RealS x) = RealS x
  f (IntS x) = IntS x
  f (LogS x) = LogS x
  f (StrS x) = StrS x
  f (CallS x) = CallS x
  f UniS = UniS
  f (VarS x) = VarS x

-- lookup a general type associated with an index
-- standardize naming of qualifiers
lookupType :: Int -> Gamma -> MorlocMonad (Maybe (Gamma, TypeU))
lookupType i g = do
  m <- CMS.gets stateSignatures
  return $ case GMap.lookup i m of
    GMapJust (TermTypes (Just (EType t _ _)) _ _) -> Just $ rename g t
    _ -> Nothing

-- prepare a general, indexed typechecking error
gerr :: Int -> TypeError -> MorlocMonad a
gerr i e = MM.throwError $ IndexedError i (GeneralTypeError e)

synthG
  :: Gamma
  -> SAnno Int Many Int
  -> MorlocMonad
       ( Gamma
       , TypeU
       , SAnno (Indexed TypeU) Many Int
       )
-- it is possible to export just a type signature
synthG g (SAnno (Many []) i) = do
  maybeType <- lookupType i g
  case maybeType of
    (Just (g', t)) -> return (g', t, SAnno (Many []) (Idx i t))
    Nothing -> gerr i EmptyExpression

synthG g0 (SAnno (Many ((e0, j):es)) i) = do

  -- Check for any existing type signature annotations
  maybeType <- lookupType i g0
  (g1, t1, e1) <- case maybeType of
    -- If there are no annotations, synthesize
    Nothing  -> synthE' i g0 e0
    -- If there are annotations ...
    (Just (g', t)) -> case e0 of
      -- If the annotation is of a variable name, return the annotation. Caling
      -- check would just re-synthesize the same type and check that it was
      -- equal to itself.
      (VarS v) -> return (g', t, VarS v)
      -- Otherwise check the annotation type
      _ -> checkE' i g' e0 t

  -- Check all other implementations against the first one
  (g2, t2, SAnno (Many es') _) <- checkG' g1 (SAnno (Many es) i) t1

  -- finally cons the head element back and apply everything we learned
  let finalExpr = applyGen g2 $ SAnno (Many ((e1, j):es')) (Idx i t2)

  return (g2, t2, finalExpr)

checkG
  :: Gamma
  -> SAnno Int Many Int
  -> TypeU
  -> MorlocMonad
       ( Gamma
       , TypeU
       , SAnno (Indexed TypeU) Many Int
       )
checkG g (SAnno (Many []) i) t = return (g, t, SAnno (Many []) (Idx i t)) 
checkG g0 (SAnno (Many ((e, j):es)) i) t0 = do 
  (g1, t1, e') <- checkE' i g0 e t0
  (g2, t2, SAnno (Many es') idType) <- checkG' g1 (SAnno (Many es) i) t1
  return (g2, t2, SAnno (Many ((e', j):es')) idType)


synthE
  :: Int
  -> Gamma
  -> SExpr Int Many Int
  -> MorlocMonad
       ( Gamma
       , TypeU
       , SExpr (Indexed TypeU) Many Int
       )

<<<<<<< HEAD
synthE _ g (UniS) = return (g, MLD.defaultGeneralType UniS, UniS)
=======
synthE _ g UniS = return (g, MLD.defaultGeneralType UniS, UniS)
>>>>>>> 4ab6f359
synthE _ g (RealS x) = return (g, MLD.defaultGeneralType (RealS x), RealS x)
synthE _ g (IntS x) = return (g, MLD.defaultGeneralType (IntS x), IntS x)
synthE _ g (LogS x) = return (g, MLD.defaultGeneralType (LogS x), LogS x)
synthE _ g (StrS x) = return (g, MLD.defaultGeneralType (StrS x), StrS x)

synthE i g (AccS e k) = do
  (g1, t1, e1) <- synthG' g e
  valType <- case t1 of
    (NamU _ _ _ rs) -> case lookup k rs of
      Nothing -> gerr i (KeyError k t1)
      (Just t) -> return t
    _ -> gerr i (KeyError k t1)
  return (g1, valType, AccS e1 k)

--   -->E0
synthE _ g (AppS f []) = do
  (g1, t1, f1) <- synthG' g f
  return (g1, t1, AppS f1 [])

--   -->E
synthE i g0 (AppS f xs0) = do
  -- synthesize the type of the function
  (g1, funType0, funExpr0) <- synthG g0 f

  -- extend the function type with the type of the expressions it is applied to
  (g2, funType1, inputExprs) <- application' i g1 xs0 funType0

  -- determine the type after application
  appliedType <- case funType1 of
    (FunU ts t) -> case drop (length inputExprs) ts of 
      [] -> return t -- full application
      rs -> return $ FunU rs t -- partial application
    _ -> error "impossible"

  -- put the AppS back together with the synthesized function and input expressions
  return (g2, apply g2 appliedType, AppS (applyGen g2 funExpr0) inputExprs)

--   -->I==>
synthE i g0 f@(LamS vs _) = do
  -- create existentials for everything and pass it off to check
  let (g1, ts) = statefulMap (\g' v -> newvar (unEVar v <> "_x") Nothing g') g0 vs
      (g2, ft) = newvar "o_" Nothing g1
      finalType = FunU ts ft
  checkE' i g2 f finalType

--   List
synthE _ g (LstS []) =
  let (g1, itemType) = newvar "itemType_" Nothing g
      listType = head $ MLD.defaultList Nothing itemType
  in return (g1, listType, LstS [])
synthE i g (LstS (e:es)) = do
  (g1, itemType, itemExpr) <- synthG' g e 
  (g2, listType, listExpr) <- checkE' i g1 (LstS es) (head $ MLD.defaultList Nothing itemType)
  case listExpr of
    (LstS es') -> return (g2, listType, LstS (itemExpr:es'))
    _ -> error "impossible"

--   Tuple
synthE _ g (TupS []) =
  let t = head $ MLD.defaultTuple Nothing []
  in return (g, t, TupS [])
synthE i g (TupS (e:es)) = do
  -- synthesize head
  (g1, itemType, itemExpr) <- synthG' g e

  -- synthesize tail
  (g2, tupleType, tupleExpr) <- synthE' i g1 (TupS es)

  -- merge the head and tail
  t3 <- case tupleType of
    (AppU _ ts) -> return . head $ MLD.defaultTuple Nothing (apply g2 itemType : ts)
    _ -> error "impossible" -- the general tuple will always be (AppU _ _)

  xs' <- case tupleExpr of
    (TupS xs') -> return xs'
    _ -> error "impossible" -- synth does not change data constructors

  return (g2, t3, TupS (itemExpr:xs'))

--   Records
synthE _ g (NamS []) = return (g, head $ MLD.defaultRecord Nothing [], NamS [])
synthE i g0 (NamS ((k,x):rs)) = do
  -- type the head
  (g1, headType, headExpr) <- synthG' g0 x

  -- type the tail
  (g2, tailType, tailExpr) <- synthE' i g1 (NamS rs)

  -- merge the head with tail
  t <- case tailType of
    (NamU o1 n1 ps1 rs1) -> return $ NamU o1 n1 ps1 ((k, apply g2 headType):rs1)
    _ -> error "impossible" -- the synthE on NamS will always return NamU type

  tailExprs <- case tailExpr of
    (NamS xs') -> return xs'
    _ -> error "impossible" -- synth does not change data constructors

  return (g2, t, NamS ((k, headExpr):tailExprs))

-- Sources are axiomatic. They are they type they are said to be.
synthE i g (CallS src) = do
  maybeType <- lookupType i g 
  (g', t) <- case maybeType of
    Just x -> return x
    -- no, then I don't know what it is and will return an existential
    -- if this existential is never solved, then it will become universal later 
    Nothing -> return $ newvar "src_"  Nothing g
  return (g', t, CallS src)

-- Any morloc variables should have been expanded by treeify. Any bound
-- variables should be checked against. I think (this needs formalization).
synthE i g (VarS v) = do
  -- is this a bound variable that has already been solved
  (g', t') <- case lookupE v g of 
    -- yes, return the solved type
    (Just t) -> return (g, t)
    Nothing -> do
    -- no, so is it a variable that has a type annotation?
      maybeType <- lookupType i g 
      case maybeType of
        Just x -> return x 
        -- no, then I don't know what it is and will return an existential
        -- if this existential is never solved, then it will become universal later 
        Nothing -> return $ newvar (unEVar v <> "_u")  Nothing g
  return (g', t', VarS v)


application
  :: Int
  -> Gamma
  -> [SAnno Int Many Int] -- the expressions that are passed to the function
  -> TypeU -- the function type
  -> MorlocMonad
      ( Gamma
      , TypeU -- output function type
      , [SAnno (Indexed TypeU) Many Int] -- @e@, with type annotation
      )

--  g1 |- e <= A -| g2
-- ----------------------------------------- -->App
--  g1 |- A->C o e =>> C -| g2
application i g0 es0 (FunU as0 b0) = do
  (g1, as1, es1, remainder) <- zipCheck i g0 es0 as0
  let es2 = map (applyGen g1) es1 
      funType = apply g1 $ FunU (as1 <> remainder) b0
  say $ "remainder:" <+> vsep (map pretty remainder)
  return (g1, funType, es2)

--  g1,Ea |- [Ea/a]A o e =>> C -| g2
-- ----------------------------------------- Forall App
--  g1 |- Forall x.A o e =>> C -| g2
application i g0 es (ForallU v s) = application' i (g0 +> v) es (substitute v s)

--  g1[Ea2, Ea1, Ea=Ea1->Ea2] |- e <= Ea1 -| g2
-- ----------------------------------------- EaApp
--  g1[Ea] |- Ea o e =>> Ea2 -| g2
application i g0 es (ExistU v@(TV _ s) [] _) =
  case access1 v (gammaContext g0) of
    -- replace <t0> with <t0>:<ea1> -> <ea2>
    Just (rs, _, ls) -> do
      let (g1, veas) = statefulMap (\g _ -> tvarname g "a_" Nothing) g0 es
          (g2, vea) = tvarname g1 (s <> "o_") Nothing
          eas = [ExistU v' [] [] | v' <- veas]
          ea = ExistU vea [] []
          f = FunU eas ea
          g3 = g2 {gammaContext = rs <> [SolvedG v f] <> map index eas <> [index ea] <> ls}
      (g4, _, es', _) <- zipCheck i g3 es eas
      return (g4, apply g4 f, map (applyGen g4) es')
    -- if the variable has already been solved, use solved value
    Nothing -> case lookupU v g0 of
      (Just (FunU ts t)) -> do
        (g1, ts', es', _) <- zipCheck i g0 es ts
        return (g1, apply g1 (FunU ts' t), es')
      _ -> gerr i ApplicationOfNonFunction

application i _ _ _ = do
  gerr i ApplicationOfNonFunction



-- Tip together the arguments passed to an application
zipCheck
  :: Int
  -> Gamma
  -> [SAnno Int Many Int]
  -> [TypeU]
  -> MorlocMonad
    ( Gamma
    , [TypeU]
    , [SAnno (Indexed TypeU) Many Int]
    , [TypeU] -- remainder
    )
-- check the first elements, cdr down the remaining values
zipCheck i g0 (x0:xs0) (t0:ts0) = do
  (g1, t1, x1) <- checkG' g0 x0 t0
  (g2, ts1, xs1, remainder) <- zipCheck i g1 xs0 ts0
  return (g2, t1:ts1, x1:xs1, remainder)
-- If there are fewer arguments than types, this may be OK, just partial application
zipCheck _ g0 [] ts = return (g0, [], [], ts)
-- If there are fewer types than arguments, then die
zipCheck i _ _ [] = gerr i TooManyArguments


checkE
  :: Int
  -> Gamma
  -> SExpr Int Many Int
  -> TypeU
  -> MorlocMonad
       ( Gamma
       , TypeU
       , SExpr (Indexed TypeU) Many Int
       )
checkE i g1 (LstS (e:es)) (AppU v [t]) = do
  (g2, t2, e') <- checkG' g1 e t 
  -- LstS [] will go to the normal Sub case
  (g3, t3, LstS es') <- checkE i g2 (LstS es) (AppU v [t2])
  return (g3, t3, LstS (map (applyGen g3) (e':es')))

checkE _ g1 (LamS [] e1) (FunU [] b1) = do
  (g2, b2, e2) <- checkG' g1 e1 b1
  return (g2, FunU [] b2, LamS [] e2)

checkE _ g1 (LamS [] e1) t0 = do
  (g2, t1, e2) <- checkG' g1 e1 t0
  return (g2, t1, LamS [] e2)

checkE i g1 (LamS (v:vs) e1) (FunU (a1:as1) b1) = do
  -- defined x:A
  let vardef = AnnG v a1
      g2 = g1 +> vardef

  -- peal off one layer of bound terms and check
  (g3, t3, e2) <- checkE' i g2 (LamS vs e1) (FunU as1 b1)

  -- construct the final type
  t4 <- case t3 of
    (FunU as2 b2) -> return $ FunU (a1:as2) b2
    _ -> error "impossible"

  let t5 = apply g3 t4

  -- construct the final expression
  e3 <- case e2 of
    (LamS vs' body) -> return $ LamS (v:vs') body
    _ -> error "impossible"

  let e4 = applyCon g3 e3

  -- ignore trailing context `x:A,g3`
  g4 <- cut' i vardef g3

  return (g4, t5, e4)

checkE i g1 e1 (ForallU v a) = checkE' i (g1 +> v) e1 (substitute v a)

--   Sub
checkE i g1 e1 b = do
  (g2, a, e2) <- synthE' i g1 e1
  let a' = apply g2 a
      b' = apply g2 b
  g3 <- subtype' i a' b' g2
  return (g3, apply g3 b', e2)

subtype' :: Int -> TypeU -> TypeU -> Gamma -> MorlocMonad Gamma
subtype' i a b g = do
  say $ parens (pretty a) <+> "<:" <+> parens (pretty b)
  case subtype a b g of
    (Left err') -> gerr i err'
    (Right x) -> return x

cut' :: Int -> GammaIndex -> Gamma -> MorlocMonad Gamma
cut' i idx g = case cut idx g of
  (Left terr) -> gerr i terr
  (Right x) -> return x

---- debugging

enter :: Doc ann -> MorlocMonad ()
enter d = do
  depth <- MM.incDepth
  debugLog $ pretty (replicate depth '-') <> ">" <+> d <> "\n"

say :: Doc ann -> MorlocMonad ()
say d = do
  depth <- MM.getDepth
  debugLog $ pretty (replicate depth ' ') <> ":" <+> d <> "\n"

seeGamma :: Gamma -> MorlocMonad ()
seeGamma g = say $ nest 4 $ "Gamma:" <> line <> vsep (map pretty (gammaContext g))

seeType :: TypeU -> MorlocMonad ()
seeType t = say $ pretty t

leave :: Doc ann -> MorlocMonad ()
leave d = do
  depth <- MM.decDepth
  debugLog $ "<" <> pretty (replicate (depth+1) '-') <+> d <> "\n"

debugLog :: Doc ann -> MorlocMonad ()
debugLog d = do
  verbosity <- MM.gets stateVerbosity
  when (verbosity > 0) $ (liftIO . putDoc) d

synthG' g x = do
  enter "synthG"
  r <- synthG g x
  leave "synthG"
  return r

checkG' g x t = do
  enter "checkG"
  r <- checkG g x t
  leave "checkG"
  return r

synthE' i g x = do
  enter "synthE"
  peak x
  seeGamma g
  r@(g', t, _) <- synthE i g x 
  leave "synthE"
  seeGamma g'
  seeType t
  return r

checkE' i g x t = do
  enter "checkE"
  peak x
  seeType t
  seeGamma g
  r@(g', t', _) <- checkE i g x t 
  leave "checkE"
  seeType t'
  seeGamma g'
  return r

application' i g es t = do
  enter "application"
  seeGamma g
  seeType t
  mapM_ peakGen es
  r@(g',t',es') <- application i g es t
  leave "application"
  seeGamma g'
  seeType t'
  mapM_ peakGen es'
  return r

peak :: Foldable f => SExpr g f c -> MorlocMonad ()
peak = say . prettySExpr (const "") (const "")
-- peak x = say $ f x where

peakGen :: Foldable f => SAnno g f c -> MorlocMonad ()
peakGen = say . prettySAnno (const "") (const "")
-- peak x = say $ f x where

-- apply context to a SAnno
applyGen :: (Functor gf, Functor f, Applicable g)
         => Gamma -> SAnno (gf g) f c -> SAnno (gf g) f c
applyGen g = mapSAnno (fmap (apply g)) id

applyCon :: (Functor gf, Functor f, Applicable g)
         => Gamma -> SExpr (gf g) f c -> SExpr (gf g) f c
applyCon g = mapSExpr (fmap (apply g)) id<|MERGE_RESOLUTION|>--- conflicted
+++ resolved
@@ -144,11 +144,7 @@
        , SExpr (Indexed TypeU) Many Int
        )
 
-<<<<<<< HEAD
-synthE _ g (UniS) = return (g, MLD.defaultGeneralType UniS, UniS)
-=======
 synthE _ g UniS = return (g, MLD.defaultGeneralType UniS, UniS)
->>>>>>> 4ab6f359
 synthE _ g (RealS x) = return (g, MLD.defaultGeneralType (RealS x), RealS x)
 synthE _ g (IntS x) = return (g, MLD.defaultGeneralType (IntS x), IntS x)
 synthE _ g (LogS x) = return (g, MLD.defaultGeneralType (LogS x), LogS x)
