--- conflicted
+++ resolved
@@ -103,11 +103,7 @@
 serialAstToType' (SerialBool   x) = VarP x
 serialAstToType' (SerialString x) = VarP x
 serialAstToType' (SerialNull   x) = VarP x
-<<<<<<< HEAD
-serstToType' (SerialUnknown v)
-=======
 serialAstToType' (SerialUnknown v)
->>>>>>> 4ab6f359
   = error . render' $ complainAboutUnresolvedGenerics "serialAstToType'" v
 
 
@@ -129,13 +125,8 @@
   $ complainAboutUnresolvedGenerics "shallowType" v
 
 complainAboutUnresolvedGenerics :: MDoc -> PVar -> MDoc
-<<<<<<< HEAD
-complainAboutUnresolvedGenerics place (PV lang _ name)
-  = "Cannot guess serialization type for" <+> viaShow lang <+> "type named" <+> viaShow name <+> "in" <+> place <> "."
-=======
 complainAboutUnresolvedGenerics place (PV lang _ name')
   = "Cannot guess serialization type for" <+> viaShow lang <+> "type named" <+> viaShow name' <+> "in" <+> place <> "."
->>>>>>> 4ab6f359
   <+> "This is likely caused by usage of an unresolved generic"
 
 makeSerialAST
