--- conflicted
+++ resolved
@@ -98,17 +98,10 @@
       (g', x') <- retrieveTypes g1 x
       (g'', xs') <- statefulMapM retrieveTypes g' xs
       return (g'', AppS x' xs')
-<<<<<<< HEAD
-    (RealS x) -> return $ (g1, RealS x)
-    (IntS x) -> return $ (g1, IntS x)
-    (LogS x) -> return $ (g1, LogS x)
-    (StrS x) -> return $ (g1, StrS x)
-=======
     (RealS x) -> return (g1, RealS x)
     (IntS x) -> return (g1, IntS x)
     (LogS x) -> return (g1, LogS x)
     (StrS x) -> return (g1, StrS x)
->>>>>>> 4ab6f359
     (NamS rs) -> do
       (g', xs') <- statefulMapM retrieveTypes g1 (map snd rs)
       return (g', NamS (zip (map fst rs) xs'))
