--- conflicted
+++ resolved
@@ -9,11 +9,7 @@
 # You need to provide the desired morloc version as an environmental variable,
 # so run the make commands like so:
 #
-<<<<<<< HEAD
-# $ make MORLOC_VERSION=0.54.0 build-tiny
-=======
 # $ make MORLOC_VERSION=0.54.1 build-tiny
->>>>>>> 01441eae
 
 define HEREDOC
 #!/bin/bash
