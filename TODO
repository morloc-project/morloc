# Ecosystem

 [ ] add Language Server Protocol implementation (https://microsoft.github.io/language-server-protocol/)

# Features

 [ ] where syntax
 [x] composable serialization/deserialization functions
 [x] composable default types
 [ ] auto-casting
 [ ] side-effect handling
 [x] higher-order functions
 [ ] constraint system
 [ ] sum types

 * manifold hooks
   [ ] function docstrings
   [ ] caching
   [ ] effect handling hooks
   [ ] attach effects to labeled nodes in a composition 
   [x] set function parameters in external config (currying)

 * add support for more languages
   [+] R
   [+] Python3
   [+] C++
   [.] Rust
   [.] C
   [.] Ruse
   [ ] bash
   [ ] Haskell
   [ ] Perl
   [ ] Julia

# Refactoring

 [ ] Reimplement data types with recursion schemes. This should be able to
 eliminate much of the boilerplat that makes refactoring so time consuming and
 the code so ugly. We should be able to tease out the deeper structure of the
 program, such as the relationship between parsing and printing (algebras and
 coalgrebras?) and the alternating structures of SAnno and ExprS.

# Usability

 [ ] Make a Docker image

# Error reporting

 * In the compiler ...

   [x] Add meaningful error messages to parser
<<<<<<< HEAD
   [.] Replace the naked `error` calls everywhere
=======

   [ ] Use `impossible` for
   patterns that match against unreachable branches - calling them imlies a bug
   and should kill the program. Any mistake a user can make should raise a
   clear error message, but any mistake in the compiler itself, should just
   die. The default Haskell message raised on `undefined` is good enough. The
   maintainer can find the location and diagnose the problem. 
>>>>>>> 1a8346d4

 * In the generated code ...

   [ ] On exceptions in generated code, return Morloc file and line number
   [x] Raise errors in pools when no manifold is found

# Testing

 [x] unit tests covering the typechecker
 [x] golden tests over generated output
 [ ] performance profiling
 [ ] code linting
 [ ] test coverage reports
 [ ] property testing

# Syntax

 [x] Remove semicolon requirement
<<<<<<< HEAD
 [ ] Allow semicolons
=======
>>>>>>> 1a8346d4

# UI and configuration 

 * in the top-level usage printout:
   [ ] print the short doc string

 * in the function-specific detailed printout:
   [x] print the type signature of each exported function
   [ ] print the long doc string

# typechecking

 [x] Add a full type inference system, this is just one layer of the type
     system, but is an essential one. Eventually this can be ported to the
     rule-engine.

# Documentation

 [ ] Write TensorFlow example
 [ ] Add haddock for every function
 [x] Write basic manual

<<<<<<< HEAD
 * Extend README with
   [ ] A discussion of the architecture (JSON, MorlocIO, etc)
   [x] A deeper discussion of the type system
   [x] More examples
   [ ] A contribution and future work section
=======
 * github pages manual
   [.] A discussion of the architecture (JSON, MorlocIO, etc)
   [.] A deeper discussion of the type system
   [ ] More examples
   [.] A contribution and future work section
>>>>>>> 1a8346d4

# Libraries

 * Extend the libraries
   [x] Add higher-order function libraries (map, foldl, foldr, reduce, filter).
       This will require handling for choosing a concrete function from among
       many language-specific alternatives. In C-morloc, the user specified the
       language of each function. I want to automate the choice.
   [ ] Add taxonomy library
   [.] Add `math` library
       [x] basic functions from `math.h`
       [ ] advanced functions from GNU Scientific Library
   [ ] Add `learning` library for machine learning
   [ ] Add `stat` library
   [ ] Add `physics` library

 * Determine library hierarchy
   [ ] Where do core files go? (e.g., `$MORLOC_HOME/lib/core/*`)
   [ ] Do we separate the *.loc files from the other language files?<|MERGE_RESOLUTION|>--- conflicted
+++ resolved
@@ -49,17 +49,7 @@
  * In the compiler ...
 
    [x] Add meaningful error messages to parser
-<<<<<<< HEAD
    [.] Replace the naked `error` calls everywhere
-=======
-
-   [ ] Use `impossible` for
-   patterns that match against unreachable branches - calling them imlies a bug
-   and should kill the program. Any mistake a user can make should raise a
-   clear error message, but any mistake in the compiler itself, should just
-   die. The default Haskell message raised on `undefined` is good enough. The
-   maintainer can find the location and diagnose the problem. 
->>>>>>> 1a8346d4
 
  * In the generated code ...
 
@@ -78,10 +68,7 @@
 # Syntax
 
  [x] Remove semicolon requirement
-<<<<<<< HEAD
  [ ] Allow semicolons
-=======
->>>>>>> 1a8346d4
 
 # UI and configuration 
 
@@ -104,19 +91,17 @@
  [ ] Add haddock for every function
  [x] Write basic manual
 
-<<<<<<< HEAD
  * Extend README with
    [ ] A discussion of the architecture (JSON, MorlocIO, etc)
    [x] A deeper discussion of the type system
    [x] More examples
    [ ] A contribution and future work section
-=======
+
  * github pages manual
    [.] A discussion of the architecture (JSON, MorlocIO, etc)
    [.] A deeper discussion of the type system
    [ ] More examples
    [.] A contribution and future work section
->>>>>>> 1a8346d4
 
 # Libraries
 
